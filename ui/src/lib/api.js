--- conflicted
+++ resolved
@@ -1,20 +1,12 @@
 import {
   agentState,
   internet,
-<<<<<<< HEAD
   searchEngineList,
-=======
-  messages,
-  modelList,
-  projectList,
->>>>>>> b72bd7fb
 } from "./store";
 import { io } from "socket.io-client";
 
-<<<<<<< HEAD
-export const API_BASE_URL = "http://127.0.0.1:1337";
 export const socket = io(API_BASE_URL);
-=======
+
 const getApiBaseUrl = () => {
   if (typeof window !== 'undefined') {
     // Client-side code
@@ -32,7 +24,6 @@
 
 export const API_BASE_URL = import.meta.env.VITE_API_BASE_URL || getApiBaseUrl();
 
->>>>>>> b72bd7fb
 
 export async function fetchInitialData() {
   const response = await fetch(`${API_BASE_URL}/api/data`);
@@ -114,16 +105,6 @@
   await fetchMessages();
 }
 
-<<<<<<< HEAD
-=======
-export async function getTokenUsage() {
-  const projectName = localStorage.getItem("selectedProject");
-  const response = await fetch(`${API_BASE_URL}/api/token-usage?project_name=${projectName}`);
-  const data = await response.json();
-  return data.token_usage;
-}
-
->>>>>>> b72bd7fb
 export async function getBrowserSnapshot(snapshotPath) {
   const response = await fetch(`${API_BASE_URL}/api/browser-snapshot`, {
     method: "POST",
@@ -144,29 +125,18 @@
   }
 }
 
-<<<<<<< HEAD
 export async function fetchSettings() {
   const response = await fetch(`${API_BASE_URL}/api/settings`);
-=======
-export async function getSettings() {
-  const response = await fetch(`${API_BASE_URL}/api/get-settings`);
->>>>>>> b72bd7fb
   const data = await response.json();
   return data.settings;
 }
 
-<<<<<<< HEAD
 export async function updateSettings(settings) {
   await fetch(`${API_BASE_URL}/api/settings`, {
-=======
-export async function setSettings(newSettings) {
-  const response = await fetch(`${API_BASE_URL}/api/set-settings`, {
->>>>>>> b72bd7fb
     method: "POST",
     headers: {
       "Content-Type": "application/json",
     },
-<<<<<<< HEAD
     body: JSON.stringify(settings),
   });
 }
@@ -175,10 +145,4 @@
   const response = await fetch(`${API_BASE_URL}/api/logs`);
   const data = await response.json();
   return data.logs;
-=======
-    body: JSON.stringify(newSettings),
-  });
-  const data = await response.json();
-  return data;
->>>>>>> b72bd7fb
 }