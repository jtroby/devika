--- conflicted
+++ resolved
@@ -4,8 +4,6 @@
 from src.config import Config
 from src.logger import Logger
 
-<<<<<<< HEAD
-=======
 def init_cmd():
     config = Config()
     logger = Logger()
@@ -19,7 +17,6 @@
             return logger.error(f"Invalid websearch value parameter: {websearch_value}")
     else:
         logger.info("No --websearch argument provided. Using default duckduckgo search.")
->>>>>>> cb0ad081
 
 def init_devika():
     config = Config()
