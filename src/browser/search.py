--- conflicted
+++ resolved
@@ -1,11 +1,8 @@
 import requests
 from src.config import Config
-<<<<<<< HEAD
+from duckduckgo_search import DDGS
 
 
-=======
-from duckduckgo_search import DDGS
->>>>>>> cb0ad081
 class BingSearch:
     def __init__(self):
         self.config = Config()
@@ -27,21 +24,20 @@
 
     def get_first_link(self):
         return self.query_result["webPages"]["value"][0]["url"]
-<<<<<<< HEAD
-
+    
 
 class GoogleSearch:
     def __init__(self):
         self.config = Config()
-        self.google_api_key = self.config.get_google_api_key()
-        self.google_api_endpoint = self.config.get_google_api_endpoint()
-        self.google_cx = self.config.get_google_cx()
+        self.google_search_api_key = self.config.get_google_search_api_key()
+        self.google_search_engine_ID = self.config.get_google_search_engine_id()
+        self.google_search_api_endpoint = self.config.get_google_search_api_endpoint()
         self.query_result = None
-
+    
     def search(self, query):
         params = {
-            "key": self.google_api_key,
-            "cx": self.google_cx,
+            "key": self.google_search_api_key,
+            "cx": self.google_search_engine_ID,
             "q": query
         }
         try:
@@ -53,34 +49,11 @@
             return error
 
     def get_first_link(self):
-        return self.query_result["items"][0]["link"]
-=======
-    
-class GoogleSearch:
-     def __init__(self):
-        self.config = Config()
-        self.google_search_api_key = self.config.get_google_search_api_key()
-        self.google_search_engine_ID = self.config.get_google_search_engine_id()
-        self.google_search_api_endpoint = self.config.get_google_search_api_endpoint()
-        self.query_result = None
-
-     def search(self, query):
-        try:
-            params = {
-                'q': query,
-                'key': self.google_search_api_key,
-                'cx': self.google_search_engine_ID
-            }
-            response = requests.get(self.google_search_api_endpoint, params=params)
-            self.query_result = response.json()
-        except Exception as err:
-            return err
-
-     def get_first_link(self):
         item = ""
         if 'items' in self.query_result:
             item = self.query_result['items'][0]['link']
         return item
+    
 
 class DuckDuckGoSearch:
     def __init__(self):
@@ -94,5 +67,4 @@
             print(err)
 
     def get_first_link(self):
-        return self.query_result[0]["href"]
->>>>>>> cb0ad081
+        return self.query_result[0]["href"]