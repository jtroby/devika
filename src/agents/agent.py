--- conflicted
+++ resolved
@@ -11,11 +11,7 @@
 from .reporter import Reporter
 from .decision import Decision
 
-<<<<<<< HEAD
-=======
-from src.logger import Logger
 from src.config import Config
->>>>>>> cb0ad081
 from src.project import ProjectManager
 from src.state import AgentState
 from src.socket_instance import emit_agent
@@ -23,11 +19,7 @@
 
 from src.bert.sentence import SentenceBert
 from src.memory import KnowledgeBase
-<<<<<<< HEAD
-from src.browser.search import BingSearch, GoogleSearch
-=======
 from src.browser.search import BingSearch,DuckDuckGoSearch,GoogleSearch
->>>>>>> cb0ad081
 from src.browser import Browser
 from src.browser import start_interaction
 from src.filesystem import ReadCode
@@ -77,12 +69,6 @@
         results = {}
 
         knowledge_base = KnowledgeBase()
-<<<<<<< HEAD
-        if self.engine == "Google":
-            engine = GoogleSearch()
-        else:
-            engine = BingSearch()
-=======
 
         web_search = None
         web_search_type = Config().get_web_search()
@@ -99,7 +85,6 @@
             web_search = DuckDuckGoSearch()
         
         self.logger.info(web_search_type)
->>>>>>> cb0ad081
         browser = Browser()
 
         for query in queries:
@@ -111,23 +96,12 @@
             #     results[query] = knowledge
             #     continue
 
-<<<<<<< HEAD
             """ Search for the query and get the first link """
-            engine.search(query)
-            link = engine.get_first_link()
-            print("Link :: ", link)
-            """ Browse to the link and take a screenshot, then extract the text """
-=======
-            """
-            Search for the query and get the first link
-            """
             web_search.search(query)
             link = web_search.get_first_link()
-
-            """
-            Browse to the link and take a screenshot, then extract the text
-            """
->>>>>>> cb0ad081
+            print("Link :: ", link)
+
+            """ Browse to the link and take a screenshot, then extract the text """
             browser.go_to(link)
             browser.screenshot(project_name)
 
@@ -299,21 +273,11 @@
         self.agent_state.set_agent_active(project_name, False)
         self.agent_state.set_agent_completed(project_name, True)
 
-    def execute(self, prompt: str, project_name_from_user: str = None):
-        """
-            Agentic flow of execution
-        """
-
-<<<<<<< HEAD
-=======
-        AgentState().set_agent_active(project_name, False)
-        AgentState().set_agent_completed(project_name, True)
-            
-    """
-    Agentic flow of execution
-    """
+
     def execute(self, prompt: str, project_name_from_user: str = None, web_search: str = None) -> str:
->>>>>>> cb0ad081
+        """
+        Agentic flow of execution
+        """
         if project_name_from_user:
             self.project_manager.add_message_from_user(project_name_from_user, prompt)
 
@@ -389,13 +353,10 @@
                     got_user_query = True
                     self.project_manager.add_message_from_devika(project_name, "Thanks! 🙌")
                 time.sleep(5)
-<<<<<<< HEAD
-=======
                 
         AgentState().set_agent_active(project_name, True)
         
         search_results = self.search_queries(queries, project_name, web_search)
->>>>>>> cb0ad081
 
         self.agent_state.set_agent_active(project_name, True)
 
@@ -418,12 +379,6 @@
 
         self.coder.save_code_to_project(code, project_name)
 
-<<<<<<< HEAD
         self.agent_state.set_agent_active(project_name, False)
         self.agent_state.set_agent_completed(project_name, True)
-=======
-        ProjectManager().add_message_from_devika(project_name, "I have completed the coding task. You can now run the project.")
-
-        AgentState().set_agent_active(project_name, False)
-        AgentState().set_agent_completed(project_name, True)
->>>>>>> cb0ad081
+        self.project_manager.add_message_from_devika(project_name, "I have completed the coding task. You can now run the project.")
